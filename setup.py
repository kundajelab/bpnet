--- conflicted
+++ resolved
@@ -51,10 +51,8 @@
     # utils
     "ipython",
     "tqdm",
-<<<<<<< HEAD
     # "pprint",
-=======
->>>>>>> 16b40f80
+
 
     # Remove
     "genomelake",
